--- conflicted
+++ resolved
@@ -25,7 +25,11 @@
 		User     string
 		Password string
 	}
-<<<<<<< HEAD
+	QueryLog struct {
+		Path    string
+		MaxSize int
+		Keep    int
+	}
 	Nodeping struct {
 		Token string
 	}
@@ -35,12 +39,6 @@
 		AccountEmail string
 		AppKey       string
 		StateMap     string
-=======
-	QueryLog struct {
-		Path    string
-		MaxSize int
-		Keep    int
->>>>>>> 8d0d2418
 	}
 }
 
